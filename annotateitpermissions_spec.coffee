--- conflicted
+++ resolved
@@ -1,4 +1,6 @@
+Annotator = require('annotator')
 AnnotateItPermissions = require('../../../src/plugin/annotateitpermissions')
+
 
 describe 'Annotator.Plugin.AnnotateItPermissions', ->
   el = null
@@ -7,16 +9,12 @@
 
   beforeEach ->
     el = $("<div class='annotator-viewer'></div>").appendTo('body')[0]
-<<<<<<< HEAD
+    permissions = new AnnotateItPermissions(el)
     annotator = new Annotator($('<div/>')[0], {
       store: new Annotator.Plugin.NullStore()
     })
-    permissions = new Annotator.Plugin.AnnotateItPermissions(el)
     permissions.annotator = annotator
     permissions.pluginInit()
-=======
-    permissions = new AnnotateItPermissions(el)
->>>>>>> 7b058f69
 
   afterEach -> $(el).remove()
 
